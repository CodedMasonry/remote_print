--- conflicted
+++ resolved
@@ -306,13 +306,8 @@
 }
 
 pub fn get_settings() -> Result<Settings> {
-<<<<<<< HEAD
-    let dirs = directories_next::ProjectDirs::from("com", "CodedMasonry", "RemotePrint").unwrap();
-    debug!("Fetching dir: {:?}", dirs.data_local_dir());
-=======
     let dirs = directories::ProjectDirs::from("com", "Coded Masonry", "Remote Print").unwrap();
->>>>>>> 7d2d8f2c
-
+    
     let settings = match fs::read(dirs.data_local_dir().join("settings.json")) {
         Ok(file) => {
             let settings: Settings = serde_json::from_slice(&file)?;
@@ -332,11 +327,7 @@
 }
 
 pub fn save_settings(settings: &Settings) -> Result<()> {
-<<<<<<< HEAD
-    let dirs = directories_next::ProjectDirs::from("com", "CodedMasonry", "RemotePrint").unwrap();
-=======
     let dirs = directories::ProjectDirs::from("com", "Coded Masonry", "Remote Print").unwrap();
->>>>>>> 7d2d8f2c
     let json = serde_json::to_string(&settings)?;
     debug!("Fetching dir: {:?}", dirs.data_local_dir());
 
